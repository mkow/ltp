/*   
 * Copyright (c) 2002, Intel Corporation. All rights reserved.
 * This file is licensed under the GPL license.  For the full content
 * of this license, see the COPYING file at the top level of this 
 * source tree.
 *
 *	Test pthread_spin_init(pthread_spinlock_t *lock, int pshared)
 *
 * 	If the Thread Process-Shared Synchronization option is supported 
 * 	and the value of pshared is PTHREAD_PROCESS_PRIVATE, or if the option 
 * 	is not supported, the spin lock shall only be operated upon by threads created 
 * 	within the same process as the thread that initialized the spin lock. 
 *	If threads of different processed attempt to operation on such a spin
 *	lock, the behavior is undefined.
 *	
 * NOTE: This case will always PASS 
 *
 * steps:
 *	1. Create a piece of shared memory object, create a spin lock 'spinlock' and
 *	   set the PTHREAD_PROCESS_PRIVATE attribute.
 *	2. Parent map the shared memory to its memory space, put 'spinlock' into it;
 *	3. Parent get the spin lock; 	
 *	4. Fork to create child
 *	5. Child map the shared memory to its memory space;
 *	6. Child call pthread_spin_trylock()
 *	7. Main unlock
 *	8. Child call pthread_spin_trylock()
 */


#define _XOPEN_SOURCE 600
#include <sys/mman.h>
#include <sys/stat.h>
#include <sys/wait.h>
#include <errno.h>
#include <fcntl.h>
#include <pthread.h>
#include <stdio.h>
#include <stdlib.h>
#include <string.h>
#include <unistd.h>
#include "posixtest.h"

struct shmstruct{
	pthread_spinlock_t spinlock;
	int data;
} *spinlock_data;

int main()
{
	
	int pshared;

	/* Make sure there is process-shared capability. */ 
	#ifdef PTHREAD_PROCESS_PRIVATE
	pshared = PTHREAD_PROCESS_PRIVATE;
	#else
 	pshared = -1;
	#endif
	
	char shm_name[] = "tmp_pthread_spinlock_init";
	int shm_fd;
	int pid;
	int rc;

	/* Create shared object */
	shm_unlink(shm_name);
	shm_fd = shm_open(shm_name, O_RDWR|O_CREAT|O_EXCL, S_IRUSR|S_IWUSR);
	if (shm_fd == -1)
	{
		perror("Error at shm_open()");
		return PTS_UNRESOLVED;
	}
     
        if (ftruncate(shm_fd, sizeof(struct shmstruct)) != 0) {
                perror("Error at ftruncate()");
                shm_unlink(shm_name);
                return PTS_UNRESOLVED;
        }
	
	/* Map the shared memory object to parent's memory */
	spinlock_data = mmap(NULL, sizeof(struct shmstruct), PROT_READ|PROT_WRITE, 
				MAP_SHARED, shm_fd, 0);

	if (spinlock_data == MAP_FAILED)
	{
		perror("Error at first mmap()");
                shm_unlink(shm_name);
		return PTS_UNRESOLVED;
	}
	
	if ((pthread_spin_init(&(spinlock_data->spinlock), pshared)) != 0)
	{
		printf("Test FAILED: Error at pthread_rwlock_init()\n");
		return PTS_FAIL;
	}
	
	printf("main: attempt spin lock\n");	
	if ((pthread_spin_lock(&(spinlock_data->spinlock))) != 0)
	{
		printf("Error at pthread_spin_lock()\n");
		return PTS_UNRESOLVED;
	}
	printf("main: acquired spin lock\n");

	/* Initialized spinlock data */
	spinlock_data->data = 0;
	
	pid = fork();
	if (pid == -1)
	{
		perror("Error at fork()");
		return PTS_UNRESOLVED;
	}
	else if (pid > 0)
	{
		/* Parent */
		/* wait until child writes to spinlock data */
		while (spinlock_data->data != 1)
			sleep(1);
		
		printf("main: unlock spin lock\n");	
		if (pthread_spin_unlock(&(spinlock_data->spinlock)) != 0)
		{
			printf("main: error at pthread_spin_unlock()\n");
			return PTS_UNRESOLVED;
		}
	
		/* Tell child that parent unlocked the spin lock */
		spinlock_data->data = 2;
	
		/* Wait until child ends */
		wait(NULL);
		
		if ((shm_unlink(shm_name)) != 0)
		{
			perror("Error at shm_unlink()");
			return PTS_UNRESOLVED;
		}	
		
		printf("Test PASSED\n");
		return PTS_PASS;
	}
	else
	{
		/* Child */
		/* Map the shared object to child's memory */
		spinlock_data = mmap(NULL, sizeof(struct shmstruct), PROT_READ|PROT_WRITE, 
				MAP_SHARED, shm_fd, 0);

		if (spinlock_data == MAP_FAILED)
		{
			perror("child : Error at mmap()");
			return PTS_UNRESOLVED;
		}
		
		printf("child: attempt spin lock\n");
		rc = pthread_spin_trylock(&(spinlock_data->spinlock));
<<<<<<< HEAD
		if ( rc != EBUSY)
=======
		if (rc != EBUSY)
>>>>>>> f4b7b4f0
			printf("child: get return code %d, %s\n", rc, strerror(rc));
		else
			printf("child: correctly got EBUSY\n");	
		
		/* Tell parent it can unlock now */
		spinlock_data->data = 1;
		
		while (spinlock_data->data != 2)
			sleep(1);
		
		printf("child: attempt spin lock\n");
		rc = pthread_spin_trylock(&(spinlock_data->spinlock));
		if (rc == 0)
			printf("child: acquired spin lock\n");
		else
			printf("child: get return code %d, %s\n", rc, strerror(rc));

		printf("child: unlock spin lock\n");	
		if (pthread_spin_unlock(&(spinlock_data->spinlock)) != 0)
		{
			printf("Child: error at pthread_spin_unlock()\n");
			return PTS_UNRESOLVED;
		}

		if (pthread_spin_destroy(&(spinlock_data->spinlock)) != 0)
		{
			printf("Child: error at pthread_spin_destroy()\n");
			return PTS_UNRESOLVED;
		}
	}
}<|MERGE_RESOLUTION|>--- conflicted
+++ resolved
@@ -156,11 +156,7 @@
 		
 		printf("child: attempt spin lock\n");
 		rc = pthread_spin_trylock(&(spinlock_data->spinlock));
-<<<<<<< HEAD
-		if ( rc != EBUSY)
-=======
 		if (rc != EBUSY)
->>>>>>> f4b7b4f0
 			printf("child: get return code %d, %s\n", rc, strerror(rc));
 		else
 			printf("child: correctly got EBUSY\n");	
