/*   
 * Copyright (c) 2002, Intel Corporation. All rights reserved.
 * Created by:  julie.n.fleischer REMOVE-THIS AT intel DOT com
 * This file is licensed under the GPL license.  For the full content
 * of this license, see the COPYING file at the top level of this 
 * source tree.

 *  Test that the the raise() function does not return until after the
 *  signal handler it calls returns.
 *  This test is only performed on one signal.  All other signals are
 *  considered to be in the same equivalence class.
 */

#include <signal.h>
#include <stdio.h>
#include <stdlib.h>
#include <sys/types.h>
#include <unistd.h>
#include "posixtest.h"

#define SIGTOTEST SIGABRT

/*   
 * Copyright (c) 2002, Intel Corporation. All rights reserved.
 * Created by:  julie.n.fleischer REMOVE-THIS AT intel DOT com
 * This file is licensed under the GPL license.  For the full content
 * of this license, see the COPYING file at the top level of this 
 * source tree.

 * Declare a global variable to keep track of where we were.
 */
#define BEFOREHANDLER 1
#define INHANDLER 2
#define LEAVINGHANDLER 3
int globalStatus = BEFOREHANDLER;

void handler(int signo)
{
	globalStatus = INHANDLER;
	printf("Caught signal being tested!\n");
	printf("Sleeping...\n");
	sleep(2);
	globalStatus = LEAVINGHANDLER;
}

int main()
{
	struct sigaction act;

	act.sa_handler=handler;
	act.sa_flags=0;
	if (sigemptyset(&act.sa_mask) == -1) {
		perror("Error calling sigemptyset\n");
		return PTS_UNRESOLVED;
	}
	if (sigaction(SIGTOTEST, &act, 0) == -1) {
		perror("Error calling sigaction\n");
		return PTS_UNRESOLVED;
	}
	if (raise(SIGTOTEST) != 0) {
		printf("Could not raise signal being tested\n");
		return PTS_FAIL;
	}

	if ((INHANDLER == globalStatus) ||
<<<<<<< HEAD
		(BEFOREHANDLER == globalStatus) ) {
=======
		(BEFOREHANDLER == globalStatus)) {
>>>>>>> f4b7b4f0
		printf("Test FAILED\n");
		return PTS_FAIL;
	}

	if (LEAVINGHANDLER == globalStatus) {
		printf ("Test PASSED\n");
		return PTS_PASS;
	}

	printf("Should not reach here\n");
	return PTS_UNRESOLVED;
}
<|MERGE_RESOLUTION|>--- conflicted
+++ resolved
@@ -62,12 +62,7 @@
 		return PTS_FAIL;
 	}
 
-	if ((INHANDLER == globalStatus) ||
-<<<<<<< HEAD
-		(BEFOREHANDLER == globalStatus) ) {
-=======
-		(BEFOREHANDLER == globalStatus)) {
->>>>>>> f4b7b4f0
+	if (INHANDLER == globalStatus || BEFOREHANDLER == globalStatus) {
 		printf("Test FAILED\n");
 		return PTS_FAIL;
 	}
