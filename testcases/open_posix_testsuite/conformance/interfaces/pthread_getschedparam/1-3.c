--- conflicted
+++ resolved
@@ -128,11 +128,7 @@
 
 	ret = pthread_barrier_wait(arg);
 
-<<<<<<< HEAD
-	if (( ret != 0 ) && ( ret != PTHREAD_BARRIER_SERIAL_THREAD ))
-=======
-	if ((ret != 0) && (ret != PTHREAD_BARRIER_SERIAL_THREAD))
->>>>>>> f4b7b4f0
+	if ((ret != 0) && (ret != PTHREAD_BARRIER_SERIAL_THREAD))
 	{
 		UNRESOLVED(ret, "barrier wait failed");
 	}
@@ -141,11 +137,7 @@
 
 	ret = pthread_barrier_wait(arg);
 
-<<<<<<< HEAD
-	if (( ret != 0 ) && ( ret != PTHREAD_BARRIER_SERIAL_THREAD ))
-=======
-	if ((ret != 0) && (ret != PTHREAD_BARRIER_SERIAL_THREAD))
->>>>>>> f4b7b4f0
+	if ((ret != 0) && (ret != PTHREAD_BARRIER_SERIAL_THREAD))
 	{
 		UNRESOLVED(ret, "barrier wait failed");
 	}
@@ -157,11 +149,7 @@
 
 	ret = pthread_barrier_wait(arg);
 
-<<<<<<< HEAD
-	if (( ret != 0 ) && ( ret != PTHREAD_BARRIER_SERIAL_THREAD ))
-=======
-	if ((ret != 0) && (ret != PTHREAD_BARRIER_SERIAL_THREAD))
->>>>>>> f4b7b4f0
+	if ((ret != 0) && (ret != PTHREAD_BARRIER_SERIAL_THREAD))
 	{
 		UNRESOLVED(ret, "barrier wait failed");
 	}
@@ -170,11 +158,7 @@
 
 	ret = pthread_barrier_wait(arg);
 
-<<<<<<< HEAD
-	if (( ret != 0 ) && ( ret != PTHREAD_BARRIER_SERIAL_THREAD ))
-=======
-	if ((ret != 0) && (ret != PTHREAD_BARRIER_SERIAL_THREAD))
->>>>>>> f4b7b4f0
+	if ((ret != 0) && (ret != PTHREAD_BARRIER_SERIAL_THREAD))
 	{
 		UNRESOLVED(ret, "barrier wait failed");
 	}
@@ -186,11 +170,7 @@
 
 	ret = pthread_barrier_wait(arg);
 
-<<<<<<< HEAD
-	if (( ret != 0 ) && ( ret != PTHREAD_BARRIER_SERIAL_THREAD ))
-=======
-	if ((ret != 0) && (ret != PTHREAD_BARRIER_SERIAL_THREAD))
->>>>>>> f4b7b4f0
+	if ((ret != 0) && (ret != PTHREAD_BARRIER_SERIAL_THREAD))
 	{
 		UNRESOLVED(ret, "barrier wait failed");
 	}
@@ -270,11 +250,7 @@
 
 	ret = pthread_barrier_wait(&bar);
 
-<<<<<<< HEAD
-	if (( ret != 0 ) && ( ret != PTHREAD_BARRIER_SERIAL_THREAD ))
-=======
-	if ((ret != 0) && (ret != PTHREAD_BARRIER_SERIAL_THREAD))
->>>>>>> f4b7b4f0
+	if ((ret != 0) && (ret != PTHREAD_BARRIER_SERIAL_THREAD))
 	{
 		UNRESOLVED(ret, "barrier wait failed");
 	}
@@ -296,11 +272,7 @@
 
 	ret = pthread_barrier_wait(&bar);
 
-<<<<<<< HEAD
-	if (( ret != 0 ) && ( ret != PTHREAD_BARRIER_SERIAL_THREAD ))
-=======
-	if ((ret != 0) && (ret != PTHREAD_BARRIER_SERIAL_THREAD))
->>>>>>> f4b7b4f0
+	if ((ret != 0) && (ret != PTHREAD_BARRIER_SERIAL_THREAD))
 	{
 		UNRESOLVED(ret, "barrier wait failed");
 	}
@@ -312,11 +284,7 @@
 
 	ret = pthread_barrier_wait(&bar);
 
-<<<<<<< HEAD
-	if (( ret != 0 ) && ( ret != PTHREAD_BARRIER_SERIAL_THREAD ))
-=======
-	if ((ret != 0) && (ret != PTHREAD_BARRIER_SERIAL_THREAD))
->>>>>>> f4b7b4f0
+	if ((ret != 0) && (ret != PTHREAD_BARRIER_SERIAL_THREAD))
 	{
 		UNRESOLVED(ret, "barrier wait failed");
 	}
@@ -338,11 +306,7 @@
 
 	ret = pthread_barrier_wait(&bar);
 
-<<<<<<< HEAD
-	if (( ret != 0 ) && ( ret != PTHREAD_BARRIER_SERIAL_THREAD ))
-=======
-	if ((ret != 0) && (ret != PTHREAD_BARRIER_SERIAL_THREAD))
->>>>>>> f4b7b4f0
+	if ((ret != 0) && (ret != PTHREAD_BARRIER_SERIAL_THREAD))
 	{
 		UNRESOLVED(ret, "barrier wait failed");
 	}
@@ -354,11 +318,7 @@
 
 	ret = pthread_barrier_wait(&bar);
 
-<<<<<<< HEAD
-	if (( ret != 0 ) && ( ret != PTHREAD_BARRIER_SERIAL_THREAD ))
-=======
-	if ((ret != 0) && (ret != PTHREAD_BARRIER_SERIAL_THREAD))
->>>>>>> f4b7b4f0
+	if ((ret != 0) && (ret != PTHREAD_BARRIER_SERIAL_THREAD))
 	{
 		UNRESOLVED(ret, "barrier wait failed");
 	}
