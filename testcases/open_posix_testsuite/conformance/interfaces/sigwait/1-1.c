#include <signal.h>
#include <stdio.h>
#include "posixtest.h"

/*
 
 * Copyright (c) 2002, Intel Corporation. All rights reserved.
 * Created by:  rolla.n.selbak REMOVE-THIS AT intel DOT com
 * This file is licensed under the GPL license.  For the full content
 * of this license, see the COPYING file at the top level of this 
 * source tree.
 
 *  Test that the sigwait() function. If no signal in 'set' is pending at the 
 *  time of the call, the thread shall be suspended until one or more becomes 
 *  pending.
 *  1)  Block a signal from delivery.
 *  2)  Call sigwait()
 *  3)  Raise the signal.
 *  4)  Verify this process will return when the signal is sent.
 */


int main()
{
	sigset_t newmask, pendingset;
	int sig;

	/* Empty set of blocked signals */

<<<<<<< HEAD
	if (( sigemptyset( &newmask ) == -1) ||
	        ( sigemptyset( &pendingset ) == -1 ) )
=======
	if ((sigemptyset(&newmask) == -1) ||
	        (sigemptyset(&pendingset) == -1))
>>>>>>> f4b7b4f0
	{
		printf("Error in sigemptyset()\n");
		return PTS_UNRESOLVED;
	}

	/* Add SIGALRM to the set of blocked signals */
<<<<<<< HEAD
	if (sigaddset( &newmask, SIGALRM ) == -1)
=======
	if (sigaddset(&newmask, SIGALRM) == -1)
>>>>>>> f4b7b4f0
	{
		perror("Error in sigaddset()\n");
		return PTS_UNRESOLVED;
	}

	/* Block SIGALRM */
<<<<<<< HEAD
	if (sigprocmask( SIG_SETMASK, &newmask, NULL ) == -1)
=======
	if (sigprocmask(SIG_SETMASK, &newmask, NULL) == -1)
>>>>>>> f4b7b4f0
	{
		printf("Error in sigprocmask()\n");
		return PTS_UNRESOLVED;
	}

	/* Send SIGALRM signal to this process.  Since it is blocked,
	 * it should be pending */
<<<<<<< HEAD
	if (raise( SIGALRM ) != 0)
=======
	if (raise(SIGALRM) != 0)
>>>>>>> f4b7b4f0
	{
		printf("Could not raise SIGALRM\n");
		return PTS_UNRESOLVED;
	}

	/* Test that SIGALRM is pending */
<<<<<<< HEAD
	if (sigpending( &pendingset ) == -1)
=======
	if (sigpending(&pendingset) == -1)
>>>>>>> f4b7b4f0
	{
		printf("Could not get pending signal set\n");
		return PTS_UNRESOLVED;
	}

<<<<<<< HEAD
	if (sigismember( &pendingset, SIGALRM ) != 1)
=======
	if (sigismember(&pendingset, SIGALRM) != 1)
>>>>>>> f4b7b4f0
	{
		printf("Signal SIGALRM is not pending!\n");
		return PTS_FAIL;
	}


	/* Call sigwait and test if it passed/failed*/
<<<<<<< HEAD
	if (sigwait( &newmask, &sig ) != 0)
=======
	if (sigwait(&newmask, &sig) != 0)
>>>>>>> f4b7b4f0
	{
		printf("Error in sigwait()\n");
		return PTS_FAIL;
	}

	if (sig != SIGALRM)
	{
		printf("sigwait selected another signal\n");
		return PTS_FAIL;
	}

	/* Test that SIGALRM is not pending anymore */
<<<<<<< HEAD
	if (sigpending( &pendingset ) == -1)
=======
	if (sigpending(&pendingset) == -1)
>>>>>>> f4b7b4f0
	{
		printf("Could not get pending signal set\n");
		return PTS_UNRESOLVED;
	}

<<<<<<< HEAD
	if (sigismember( &pendingset, SIGALRM ) != 0)
=======
	if (sigismember(&pendingset, SIGALRM) != 0)
>>>>>>> f4b7b4f0
	{
		printf("Signal SIGALRM is not pending!\n");
		return PTS_FAIL;
	}


	/* If we get here, then the process was suspended until
	 * SIGALRM was raised.  */
	printf("Test PASSED\n");

	return PTS_PASS;

}<|MERGE_RESOLUTION|>--- conflicted
+++ resolved
@@ -27,35 +27,22 @@
 
 	/* Empty set of blocked signals */
 
-<<<<<<< HEAD
-	if (( sigemptyset( &newmask ) == -1) ||
-	        ( sigemptyset( &pendingset ) == -1 ) )
-=======
 	if ((sigemptyset(&newmask) == -1) ||
 	        (sigemptyset(&pendingset) == -1))
->>>>>>> f4b7b4f0
 	{
 		printf("Error in sigemptyset()\n");
 		return PTS_UNRESOLVED;
 	}
 
 	/* Add SIGALRM to the set of blocked signals */
-<<<<<<< HEAD
-	if (sigaddset( &newmask, SIGALRM ) == -1)
-=======
 	if (sigaddset(&newmask, SIGALRM) == -1)
->>>>>>> f4b7b4f0
 	{
 		perror("Error in sigaddset()\n");
 		return PTS_UNRESOLVED;
 	}
 
 	/* Block SIGALRM */
-<<<<<<< HEAD
-	if (sigprocmask( SIG_SETMASK, &newmask, NULL ) == -1)
-=======
 	if (sigprocmask(SIG_SETMASK, &newmask, NULL) == -1)
->>>>>>> f4b7b4f0
 	{
 		printf("Error in sigprocmask()\n");
 		return PTS_UNRESOLVED;
@@ -63,44 +50,27 @@
 
 	/* Send SIGALRM signal to this process.  Since it is blocked,
 	 * it should be pending */
-<<<<<<< HEAD
-	if (raise( SIGALRM ) != 0)
-=======
 	if (raise(SIGALRM) != 0)
->>>>>>> f4b7b4f0
 	{
 		printf("Could not raise SIGALRM\n");
 		return PTS_UNRESOLVED;
 	}
 
 	/* Test that SIGALRM is pending */
-<<<<<<< HEAD
-	if (sigpending( &pendingset ) == -1)
-=======
 	if (sigpending(&pendingset) == -1)
->>>>>>> f4b7b4f0
 	{
 		printf("Could not get pending signal set\n");
 		return PTS_UNRESOLVED;
 	}
 
-<<<<<<< HEAD
-	if (sigismember( &pendingset, SIGALRM ) != 1)
-=======
 	if (sigismember(&pendingset, SIGALRM) != 1)
->>>>>>> f4b7b4f0
 	{
 		printf("Signal SIGALRM is not pending!\n");
 		return PTS_FAIL;
 	}
 
-
 	/* Call sigwait and test if it passed/failed*/
-<<<<<<< HEAD
-	if (sigwait( &newmask, &sig ) != 0)
-=======
 	if (sigwait(&newmask, &sig) != 0)
->>>>>>> f4b7b4f0
 	{
 		printf("Error in sigwait()\n");
 		return PTS_FAIL;
@@ -113,21 +83,13 @@
 	}
 
 	/* Test that SIGALRM is not pending anymore */
-<<<<<<< HEAD
-	if (sigpending( &pendingset ) == -1)
-=======
 	if (sigpending(&pendingset) == -1)
->>>>>>> f4b7b4f0
 	{
 		printf("Could not get pending signal set\n");
 		return PTS_UNRESOLVED;
 	}
 
-<<<<<<< HEAD
-	if (sigismember( &pendingset, SIGALRM ) != 0)
-=======
 	if (sigismember(&pendingset, SIGALRM) != 0)
->>>>>>> f4b7b4f0
 	{
 		printf("Signal SIGALRM is not pending!\n");
 		return PTS_FAIL;
