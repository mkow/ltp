--- conflicted
+++ resolved
@@ -260,11 +260,7 @@
 		sleep(1);
 	}while (rd_thread_state !=EXITING_THREAD && cnt++ < 3); 
 	
-<<<<<<< HEAD
-	if (rd_thread_state == ENTERED_THREAD )
-=======
 	if (rd_thread_state == ENTERED_THREAD)
->>>>>>> f4b7b4f0
 	{
 		printf("Test FAILED: rd_thread still block on read lock when the lock has no owner\n");
 		exit(PTS_FAIL);
