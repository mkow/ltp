/*
* Copyright (c) 2005, Bull S.A..  All rights reserved.
* Created by: Sebastien Decugis

* This program is free software; you can redistribute it and/or modify it
* under the terms of version 2 of the GNU General Public License as
* published by the Free Software Foundation.
*
* This program is distributed in the hope that it would be useful, but
* WITHOUT ANY WARRANTY; without even the implied warranty of
* MERCHANTABILITY or FITNESS FOR A PARTICULAR PURPOSE.
*
* You should have received a copy of the GNU General Public License along
* with this program; if not, write the Free Software Foundation, Inc., 59
* Temple Place - Suite 330, Boston MA 02111-1307, USA.


* This sample test aims to check the following assertions:
*
* pthread_kill() sends the specified signal to the specified thread. 


* The steps are:
* -> set a signal handler
* -> Create a new thread
* -> pthread_kill this thread from the main thread
* -> Wait that the signal handler is called
* -> Check that the correct signal is received in the correct thread

* The test fails if a bad signal is received or bad thread receives it.

*/


/* We are testing conformance to IEEE Std 1003.1, 2003 Edition */
#define _POSIX_C_SOURCE 200112L

/******************************************************************************/
/*************************** standard includes ********************************/
/******************************************************************************/
#include <pthread.h>
#include <stdarg.h>
#include <stdio.h>
#include <stdlib.h>
#include <string.h>
#include <unistd.h>

#include <signal.h>
#include <errno.h>

/******************************************************************************/
/***************************   Test framework   *******************************/
/******************************************************************************/
#include "testfrmw.h"
#include "testfrmw.c" 
/* This header is responsible for defining the following macros:
 * UNRESOLVED(ret, descr);  
 *    where descr is a description of the error and ret is an int 
 *   (error code for example)
 * FAILED(descr);
 *    where descr is a short text saying why the test has failed.
 * PASSED();
 *    No parameter.
 * 
 * Both three macros shall terminate the calling process.
 * The testcase shall not terminate in any other maneer.
 * 
 * The other file defines the functions
 * void output_init()
 * void output(char * string, ...)
 * 
 * Those may be used to output information.
 */

/******************************************************************************/
/**************************** Configuration ***********************************/
/******************************************************************************/
#ifndef VERBOSE
#define VERBOSE 1
#endif

/******************************************************************************/
/***************************    Test case   ***********************************/
/******************************************************************************/

int handler_called = 0;
pthread_t ch;

/* Signal handler */
void handler(int sig)
{
	handler_called = sig;

<<<<<<< HEAD
	if (!pthread_equal( pthread_self(), ch ))
=======
	if (!pthread_equal(pthread_self(), ch))
>>>>>>> f4b7b4f0
	{
		FAILED("The signal handler was not trigged in the killed thread");
	}
}

/* Thread function */
void * threaded(void * arg)
{
	int rebours = 3;

	/* sleep up to 3 seconds */

<<<<<<< HEAD
	while (( !handler_called ) && ( rebours-- ))
		sleep( 1 );
=======
	while ((!handler_called) && (rebours--))
		sleep(1);
>>>>>>> f4b7b4f0

	/* quit */
	return NULL;
}

/* The main test function. */
int main(int argc, char * argv[])
{
	int ret;

	struct sigaction sa;

	/* Initialize output */
	output_init();

	/* Set the signal handler */
	sa.sa_flags = 0;
	sa.sa_handler = handler;
	ret = sigemptyset(&sa.sa_mask);

	if (ret != 0)
	{
		UNRESOLVED(ret, "Failed to empty signal set");
	}

	sigaction(SIGUSR2, &sa, 0);

	if (ret != 0)
	{
		UNRESOLVED(ret, "Failed to set signal handler");
	}

	/* Create the child */
	ret = pthread_create(&ch, NULL, threaded, NULL);

	if (ret != 0)
	{
		UNRESOLVED(ret, "Failed to create a thread");
	}

	/* kill the child thread */
	ret = pthread_kill(ch, SIGUSR2);

	if (ret != 0)
	{
		UNRESOLVED(ret, "Failed to kill child thread");
	}

	/* Wait for child thread termination */
	ret = pthread_join(ch, NULL);

	if (ret != 0)
	{
		UNRESOLVED(ret, "Failed to join the thread");
	}

	/* Check if handler has been trigged inside the child */
	if (handler_called != SIGUSR2)
	{
		FAILED("Wrong signal received in thread");
	}

	/* Test passed */
#if VERBOSE > 0

	output("Test passed\n");

#endif

	PASSED;
}

<|MERGE_RESOLUTION|>--- conflicted
+++ resolved
@@ -91,11 +91,7 @@
 {
 	handler_called = sig;
 
-<<<<<<< HEAD
-	if (!pthread_equal( pthread_self(), ch ))
-=======
 	if (!pthread_equal(pthread_self(), ch))
->>>>>>> f4b7b4f0
 	{
 		FAILED("The signal handler was not trigged in the killed thread");
 	}
@@ -108,13 +104,8 @@
 
 	/* sleep up to 3 seconds */
 
-<<<<<<< HEAD
-	while (( !handler_called ) && ( rebours-- ))
-		sleep( 1 );
-=======
 	while ((!handler_called) && (rebours--))
 		sleep(1);
->>>>>>> f4b7b4f0
 
 	/* quit */
 	return NULL;
