--- conflicted
+++ resolved
@@ -46,8 +46,6 @@
 	 * print errno log if that option was specified
 	 */
 	TEST_CLEANUP;
-
-	tst_exit();
 }
 
 /*
@@ -71,14 +69,8 @@
 	io_context_t ctx;
 	int expected_return;
 
-	if ((msg =
-	     parse_opts(argc, argv, NULL, NULL)) != NULL) {
-<<<<<<< HEAD
+	if ((msg = parse_opts(argc, argv, NULL, NULL)) != NULL)
 		tst_brkm(TBROK, NULL, "OPTION PARSING ERROR - %s", msg);
-=======
-		tst_brkm(TBROK, tst_exit, "OPTION PARSING ERROR - %s", msg);
->>>>>>> e1f008ec
-	 /*NOTREACHED*/}
 
 	setup();
 
