--- conflicted
+++ resolved
@@ -573,37 +573,22 @@
 
 		case 'I':
 #if NEWIO
-<<<<<<< HEAD
 			if ((io_type=lio_parse_io_arg1(optarg)) == -1) {
-=======
-			if ((io_type=lio_parse_io_arg1(optarg)) == -1 ) {
->>>>>>> e1f008ec
 			    fprintf(stderr,
 				"%s%s: --I arg is invalid, must be s, p, f, a, l, L or r.\n",
 				Progname, TagName);
 			    exit(1);
 			}
-<<<<<<< HEAD
 			if (io_type & LIO_RANDOM)
 				using_random++;
 #else
 			if ((io_type=parse_io_arg(optarg)) == -1) {
-=======
-			if ( io_type & LIO_RANDOM )
-				using_random++;
-#else
-			if ((io_type=parse_io_arg(optarg)) == -1 ) {
->>>>>>> e1f008ec
 			    fprintf(stderr,
 				"%s%s: --I arg is invalid, must be s, p, f, a, l, L or r.\n",
 				Progname, TagName);
 			    exit(1);
 			}
-<<<<<<< HEAD
 			if (io_type == 99) /* hold-over until tlibio.h */
-=======
-			if ( io_type == 99 ) /* hold-over until tlibio.h */
->>>>>>> e1f008ec
 				using_random++;
 #endif
 			break;
@@ -938,15 +923,9 @@
 		}
 	}
 
-<<<<<<< HEAD
 	if (Debug == 1) {
 		cptr = getenv("TOUTPUT");
 		if ((cptr != NULL) && (strcmp( cptr, "NOPASS" ) == 0)) {
-=======
-	if ( Debug == 1 ) {
-		cptr = getenv("TOUTPUT");
-		if ( (cptr != NULL) && (strcmp( cptr, "NOPASS" ) == 0) ) {
->>>>>>> e1f008ec
 			Debug = 0;
 		}
 	}
@@ -1622,11 +1601,7 @@
         signal(sig, sig_handler);	/* allow us to get this signal more than once */
 #endif
        
-<<<<<<< HEAD
     } else if (sig == SIGINT) {
-=======
-    } else if ( sig == SIGINT ) {
->>>>>>> e1f008ec
 	/* The user has told us to cleanup, don't pretend it's an error. */
 	exit_stat=0;
 	if (Debug != 0) {
@@ -2128,22 +2103,14 @@
 		ret=write_buffer(fd, io_type, buf, grow_incr, 0, &errmsg);
 #endif
 
-<<<<<<< HEAD
 		if (Mode & MODE_FIFO) {
-=======
-		if ( Mode & MODE_FIFO ) {
->>>>>>> e1f008ec
 			/* If it is a fifo then just pretend the file
 			 * offset is where we think it should be.
 			 */
 			tmp = Woffset + grow_incr;
 		}
 		else{
-<<<<<<< HEAD
 			if ((tmp=lseek(fd,0,SEEK_CUR)) < 0) { /* get offset after the write */
-=======
-			if ( (tmp=lseek(fd,0,SEEK_CUR)) < 0 ) { /* get offset after the write */
->>>>>>> e1f008ec
 				fprintf(stderr, "%s%s: %s/%d: tell(2) failed: %d  %s\n",
 					Progname, TagName, __FILE__, __LINE__, errno, strerror(errno) );
 				return -1;
@@ -2156,15 +2123,9 @@
 			 * unspecified--which means we cannot trust what
 			 * tell() told us.  Fudge it here.
 			 */
-<<<<<<< HEAD
 			if ((io_type & LIO_IO_ASYNC_TYPES) || (io_type & LIO_RANDOM)) {
 				if (tmp != Woffset + grow_incr) {
 					if (Debug > 5) {
-=======
-			if ( (io_type & LIO_IO_ASYNC_TYPES) || (io_type & LIO_RANDOM) ) {
-				if ( tmp != Woffset + grow_incr ) {
-					if ( Debug > 5 ) {
->>>>>>> e1f008ec
 						printf("%s: %d DEBUG6 %s/%d: posix fudge, forcing tmp (%"PRId64") to match Woffset+grow_incr (%"PRId64")\n",
 						       Progname, Pid, __FILE__, __LINE__, (int64_t)tmp, (int64_t)Woffset+grow_incr);
 					}
@@ -2208,20 +2169,12 @@
 			printf("%s%s: %d DEBUG1 %s/%d: %d Assuming file changed by another process, resetting offset:%ld (expect pattern mismatch)\n",
 				Progname, TagName, Pid, __FILE__, __LINE__, Iter_cnt, tmp-grow_incr);
 		    }
-<<<<<<< HEAD
 		    if (Debug > 4) {
-=======
-		    if ( Debug > 4 ) {
->>>>>>> e1f008ec
 			printf("%s: %d DEBUG5 %s/%d: about to chop Woffset.  tmp=%ld, grow_incr=%d, Woffset was %ld\n",
 			       Progname, Pid, __FILE__, __LINE__, tmp, grow_incr, Woffset);
 		    }
 		    Woffset=tmp-grow_incr;
-<<<<<<< HEAD
 		    if (Woffset < 0)
-=======
-		    if ( Woffset < 0 )
->>>>>>> e1f008ec
 			Woffset = 0;
 		}
 
@@ -2357,11 +2310,7 @@
 	ret=trunc(fd);
 #else
 	ret=ftruncate(fd, new_offset );
-<<<<<<< HEAD
-	if ((ret == 0) && (Debug > 3)) {
-=======
-	if ( (ret == 0) && (Debug > 3) ) {
->>>>>>> e1f008ec
+	if (ret == 0 && Debug > 3) {
                 printf("%s: %d DEBUG4 %s/%d: ftruncated to offset %d, %d bytes from end\n",
                     Progname, Pid, __FILE__, __LINE__, new_offset, trunc_incr);
 	}
@@ -2729,11 +2678,7 @@
 	    /*
 	     * Read the whole file in a single read
 	     */
-<<<<<<< HEAD
-	    if ((buf=(char *)malloc(fsize)) == NULL) {
-=======
-	    if ((buf=(char *)malloc(fsize)) == NULL ) {
->>>>>>> e1f008ec
+	    if ((buf = (char *)malloc(fsize)) == NULL) {
 			fprintf(stderr, "%s%s: %s/%d: malloc(%d) failed: %s\n", Progname, TagName,
 				__FILE__, __LINE__, fsize, strerror(errno));
 			fflush(stderr);
@@ -2913,11 +2858,7 @@
 	f.l_len = size;
 
 	/* non-zeroing reservation */
-<<<<<<< HEAD
 	if (fcntl( fd, F_RESVSP, &f ) == -1) {
-=======
-	if ( fcntl( fd, F_RESVSP, &f ) == -1 ) {
->>>>>>> e1f008ec
                 fprintf(stderr, "%s%s %s/%d: Unable to pre-alloc space: fcntl(F_RESVSP) failed: %d  %s\n",
 			Progname, TagName,
                         __FILE__, __LINE__, errno, strerror(errno));
