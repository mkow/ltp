--- conflicted
+++ resolved
@@ -149,12 +149,8 @@
         }
 
         rc = pthread_attr_init(&multithread_attr);
-<<<<<<< HEAD
-        rc = pthread_create(&multi_server_queue, &multithread_attr, NULL);
-=======
         rc = pthread_create(&multi_server_queue, &multithread_attr,
 		ltp_multi_server_queue, NULL);
->>>>>>> e1f008ec
     }
 
 
@@ -208,19 +204,12 @@
     }
 
     rc = pthread_attr_init(&udpthread_attr);
-<<<<<<< HEAD
-    rc = pthread_create(&udp_server_queue, &udpthread_attr, NULL);
-
-    rc = pthread_attr_init(&tcpthread_attr);
-    rc = pthread_create(&tcp_server_queue, &tcpthread_attr, NULL);
-=======
     rc = pthread_create(&udp_server_queue, &udpthread_attr,
 	    ltp_udp_server_queue, NULL);
 
     rc = pthread_attr_init(&tcpthread_attr);
     rc = pthread_create(&tcp_server_queue, &tcpthread_attr,
 	    ltp_tcp_server_queue, NULL);
->>>>>>> e1f008ec
 
     while (1);
 
@@ -358,11 +347,7 @@
     }
     
     /* end of line + end of buffer => return line */
-<<<<<<< HEAD
     if (bytes_received == count -1) { 
-=======
-    if ( bytes_received == count -1) { 
->>>>>>> e1f008ec
       /* set last byte to END_LINE */
       *(return_buffer + offset)= END_LINE;
       bytes_received = 0;
